--- conflicted
+++ resolved
@@ -53,6 +53,7 @@
 using namespace simgear;
 
 FGAIBase::FGAIBase(object_type ot) :
+    _max_speed(300),
     _name(""),
     _parent(""),
     props( NULL ),
@@ -66,11 +67,6 @@
     _impact_pitch(0),
     _impact_roll(0),
     _impact_speed(0),
-<<<<<<< HEAD
-    _max_speed(300),
-
-=======
->>>>>>> 5ed04a62
     _refID( _newAIModelID() ),
     _otype(ot),
     _initialized(false)
