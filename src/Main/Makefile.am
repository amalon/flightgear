EXTRA_DIST = 3dfx.sh runfgfs.in runfgfs.bat.in \
             fg_os_osgviewer.cxx fg_os.hxx

MPLAYER_LIBS = $(top_builddir)/src/MultiPlayer/libMultiPlayer.a

if ENABLE_SP_FDM
SP_FDM_LIBS = $(top_builddir)/src/FDM/SP/libSPFDM.a
else
SP_FDM_LIBS = 
endif

<<<<<<< HEAD
=======
if ENABLE_ATCDCL
ATCDCL_LIBS = $(top_builddir)/src/ATCDCL/libATCDCL.a
else
ATCDCL_LIBS = 
endif


if WITH_THREADS
THREAD_LIBS = -lsgthreads $(thread_LIBS)
else
THREAD_LIBS =
endif

>>>>>>> 546d3e26
if WITH_EVENTINPUT
EVENT_LIBS = $(eventinput_LIBS)
else
EVENT_LIBS =
endif

if HAVE_FRAMEWORK_PLIB
fgfs_PLIB_FW = $(plib_FRAMEWORK)
metar_PLIB_FW = $(plib_FRAMEWORK)
else
fgfs_PLIB_LIBS = -lplibpuaux -lplibpu -lplibfnt -lplibjs -lplibnet \
	-lplibsg -lplibul 
metar_PLIB_LIBS = -lplibnet -lplibul 
endif

if HAVE_FRAMEWORK_OSG
fgfs_OSG_FW = $(osg_FRAMEWORKS) $(openthreads_FRAMEWORK)
endif

GFX_CODE = fg_os_osgviewer.cxx fg_os_common.cxx fg_os.hxx

JSBSIM_LIBS = \
	$(top_builddir)/src/FDM/JSBSim/libJSBSim.a \
        $(top_builddir)/src/FDM/JSBSim/initialization/libInit.a \
        $(top_builddir)/src/FDM/JSBSim/models/libModels.a \
        $(top_builddir)/src/FDM/JSBSim/models/flight_control/libFlightControl.a\
        $(top_builddir)/src/FDM/JSBSim/models/atmosphere/libAtmosphere.a \
        $(top_builddir)/src/FDM/JSBSim/models/propulsion/libPropulsion.a \
        $(top_builddir)/src/FDM/JSBSim/input_output/libInputOutput.a \
        $(top_builddir)/src/FDM/JSBSim/math/libMath.a

AM_CXXFLAGS = -DPKGLIBDIR=\"$(pkgdatadir)\"

bin_PROGRAMS = fgfs metar

noinst_SCRIPTS = runfgfs.bat runfgfs

noinst_LIBRARIES = libMain.a

# bin_SCRIPTS = runfgfs

libMain_a_SOURCES = \
	main.cxx main.hxx \
	renderer.cxx renderer.hxx \
	fgviewer.cxx fgviewer.hxx \
	fg_commands.cxx fg_commands.hxx \
	fg_init.cxx fg_init.hxx \
	fg_io.cxx fg_io.hxx \
	fg_props.cxx fg_props.hxx \
	globals.cxx globals.hxx \
        logger.cxx logger.hxx \
	options.cxx options.hxx \
	splash.cxx splash.hxx \
	util.cxx util.hxx \
	viewer.cxx viewer.hxx \
	viewmgr.cxx viewmgr.hxx \
	CameraGroup.cxx CameraGroup.hxx \
	FGEventHandler.cxx FGEventHandler.hxx \
	WindowSystemAdapter.hxx WindowSystemAdapter.cxx \
	WindowBuilder.hxx WindowBuilder.cxx \
	$(GFX_CODE)

fgfs_SOURCES = bootstrap.cxx

fgfs_LDADD = \
	libMain.a \
	$(top_builddir)/src/Aircraft/libAircraft.a \
	$(ATCDCL_LIBS) \
	$(top_builddir)/src/Cockpit/libCockpit.a \
	$(top_builddir)/src/Cockpit/built_in/libBuilt_in.a \
	$(top_builddir)/src/FDM/libFlight.a \
	$(top_builddir)/src/FDM/ExternalNet/libExternalNet.a \
	$(top_builddir)/src/FDM/ExternalPipe/libExternalPipe.a \
	$(JSBSIM_LIBS) \
	$(top_builddir)/src/FDM/YASim/libYASim.a \
	$(top_builddir)/src/FDM/LaRCsim/libLaRCsim.a \
	$(top_builddir)/src/FDM/UIUCModel/libUIUCModel.a \
	$(SP_FDM_LIBS) \
	$(top_builddir)/src/GUI/libGUI.a \
	$(top_builddir)/src/Autopilot/libAutopilot.a \
	$(top_builddir)/src/Input/libInput.a \
	$(top_builddir)/src/Instrumentation/KLN89/libKLN89.a \
	$(top_builddir)/src/Instrumentation/libInstrumentation.a \
	$(top_builddir)/src/Instrumentation/HUD/libHUD.a \
	$(top_builddir)/src/Model/libModel.a \
	$(top_builddir)/src/Network/libNetwork.a \
	$(top_builddir)/src/Navaids/libNavaids.a \
	$(top_builddir)/src/Scenery/libScenery.a \
	$(top_builddir)/src/Scripting/libScripting.a \
	$(top_builddir)/src/Sound/libSound.a \
	$(top_builddir)/src/Airports/libAirports.a \
	$(MPLAYER_LIBS) \
        $(top_builddir)/src/AIModel/libAIModel.a \
	$(top_builddir)/src/ATC/libATC.a \
	$(top_builddir)/src/Systems/libSystems.a \
	$(top_builddir)/src/Time/libTime.a \
	$(top_builddir)/src/Traffic/libTraffic.a \
	$(top_builddir)/src/Environment/libEnvironment.a \
	-lsgroute -lsgsky -lsgsound -lsgephem -lsgtgdb -lsgmodel -lsgbvh \
	-lsgmaterial -lsgutil -lsgtiming -lsgio -lsgscreen -lsgmath -lsgbucket \
	-lsgprops -lsgdebug -lsgmagvar -lsgmisc -lsgnasal -lsgxml -lsgsound \
	-lsgserial -lsgstructure -lsgenvironment \
        $(fgfs_PLIB_LIBS) \
	$(OSG_LIBS) \
	$(thread_LIBS) \
	$(network_LIBS) \
	-lz \
	$(opengl_LIBS) \
	$(openal_LIBS) \
	$(EVENT_LIBS)

fgfs_LDFLAGS = $(fgfs_PLIB_FW) $(fgfs_OSG_FW)

metar_SOURCES = metar_main.cxx

metar_LDADD = \
        -lsgenvironment -lsgio -lsgbucket -lsgmisc -lsgstructure -lsgdebug \
        $(metar_PLIB_LIBS) $(network_LIBS) \
        -lz $(base_LIBS)

metar_LDFLAGS = $(metar_PLIB_FW)

INCLUDES = -I$(top_srcdir) -I$(top_srcdir)/src -I$(top_srcdir)/src/FDM/JSBSim<|MERGE_RESOLUTION|>--- conflicted
+++ resolved
@@ -9,8 +9,6 @@
 SP_FDM_LIBS = 
 endif
 
-<<<<<<< HEAD
-=======
 if ENABLE_ATCDCL
 ATCDCL_LIBS = $(top_builddir)/src/ATCDCL/libATCDCL.a
 else
@@ -18,13 +16,6 @@
 endif
 
 
-if WITH_THREADS
-THREAD_LIBS = -lsgthreads $(thread_LIBS)
-else
-THREAD_LIBS =
-endif
-
->>>>>>> 546d3e26
 if WITH_EVENTINPUT
 EVENT_LIBS = $(eventinput_LIBS)
 else
